# Financial Calculation Engine: Requirements Specification

## 1. Overview

### 1.1. Purpose
This document defines the data models, sources, and calculation methodologies required to produce a comprehensive financial data object for a single fixed-income instrument. This process can be executed for the **current, real-time state** or for any **historical date**, providing a consistent output for trend analysis and back-testing. The output object serves as the standardized input for all downstream risk analysis, forecasting, and narrative generation systems.

## 2. System-Level Requirements

### 2.1. Operating Modes
The calculation service must support two distinct operating modes:
- **FR-01:** The system **shall** operate in **Current Mode**, using the most recent, real-time information available for all inputs.
- **FR-02:** The system **shall** operate in **Historical Mode**, accepting a specific date as a parameter and sourcing all input data (`SecurityMaster`, `MarketData`, `TradeHistory`) *as of* that specified historical date.

### 2.2. Data Sourcing
- **FR-03:** The system **shall** consolidate input data from the following market-wide data providers: **msrb, trace, bloomberg, ice**.

## 3. Data Models & Schemas

### 3.1. Input Models

#### 3.1.1. SecurityMaster Model
Static reference data for a specific instrument.
- `cusip`: `string` - Unique identifier for the security.
- `instrument_type`: `string` - The primary instrument classification. Must be one of: 'MUNI', 'TFI_CORPORATE', 'TFI_TREASURY', 'TFI_AGENCY'.
- `issuer_name`: `string`
- `coupon_rate`: `float` - Annual coupon rate.
- `maturity_date`: `date`
- `payment_frequency`: `integer` - Number of coupon payments per year.
- `face_value`: `float`
- `sector`: `string` - For MUNIs, must be one of: 'GENERAL_OBLIGATION', 'REVENUE_TRANSPORTATION', 'REVENUE_HEALTHCARE', 'REVENUE_UTILITIES', 'REVENUE_HOUSING', 'REVENUE_EDUCATION'. For TFI, must align with a standard industry classification (e.g., GICS).
- `rating`: `string` - Agency rating (e.g., Moody's, S&P).
- `state`: `string` - (for `instrument_type` = 'MUNI' only) The issuing U.S. state.
- `tax_status`: `string` - (for `instrument_type` = 'MUNI' only) Must be one of: 'TAX_EXEMPT_FEDERAL', 'TAXABLE', 'AMT', 'TAX_EXEMPT_FEDERAL_AND_STATE'.
- `de_minimis_issue`: `boolean` - Indicates if the bond is subject to the de minimis tax rule.
- `bank_qualified`: `boolean` - Indicates if the bond is "bank qualified" under the Tax Equity and Fiscal Responsibility Act of 1982.
- `debt_service_coverage_ratio`: `float` - The issuer's DSCR, typically from the most recent financial statements.
- `is_dsr_covenant_breached`: `boolean` - Flag indicating if the issuer has breached a debt service coverage ratio covenant.
- `call_schedule`: `array` - An array of all call options, where each object contains:
    - `call_date`: `date`
    - `call_price`: `float`
    - `call_type`: `string` - The exercise type. Must be one of: 'AMERICAN', 'EUROPEAN', 'BERMUDAN', 'NO_CALL'.

#### 3.1.2. InstrumentMarketData Model
Real-time, instrument-specific market data.
- `last_trade_price`: `float`
- `bid_price`: `float`
- `ask_price`: `float`
- `bid_size`: `float` - The total par value available at the current best bid price.
- `ask_size`: `float` - The total par value available at the current best ask price.
- `duration`: `float` - The instrument's effective duration, provided as a separate input from a pricing source.

#### 3.1.3. GeneralMarketData Model
General market data, sourced from the `MarketDataFeed` service. This object contains broad market indicators.
- `ust_benchmark_curve`: `object` - U.S. Treasury yields, keyed by tenor. Used as the primary benchmark for instrument types 'TFI_CORPORATE', 'TFI_AGENCY', and for 'MUNI' where `tax_status` is 'TAXABLE'.
- `mmd_benchmark_curve`: `object` - MMD yields for munis, keyed by tenor. Used as the primary benchmark for 'MUNI' where `tax_status` is any value other than 'TAXABLE'.
- `sector_credit_spread_curve`: `object` - A curve of credit spreads for various sectors/industries, used for more specific relative value and CS01 calculations in TFI.
- `interest_rate_volatility_surface`: `object` - A matrix of implied volatilities for different tenors and strikes, used for options modeling.
- `investment_grade_credit_spread`: `float` - The spread of a broad investment-grade corporate bond index.
- `high_yield_credit_spread`: `float` - The spread of a broad high-yield corporate bond index.
- `muni_fund_flows_net`: `float` - (for `instrument_type` = 'MUNI' only) Net weekly flows into MUNI funds.
- `OtherIndicators`: The model should also be able to ingest other indicators from the `MarketDataFeed` (e.g., `vix_index`, `move_index`) for potential future use or context, even if they are not used in the current set of calculations.

#### 3.1.4. Additional Input Services
The `FinancialCalculationService` shall also ingest the full output objects from the following internal data services for a given CUSIP and `as_of_date`:
- **`MarketDataFeed`**: Provides the `GeneralMarketData` object containing broad market indicators.
- **`OwnershipDataService`**: Provides holder concentration metrics.
- **`RepoDataService`**: Provides instrument-specific financing rates.

#### 3.1.5. StateFiscalFeed Model
- `state_level_fiscal_indicators`: `object` - (for `instrument_type` = 'MUNI' only) Populated only for municipal securities. This object **shall** be retrieved from the `StateFiscalFeed` service for the relevant U.S. state.
    - `state_tax_receipts_yoy_growth`: `float` - Year-over-year growth in tax receipts for the relevant state.
    - `state_budget_surplus_deficit_as_pct_of_gsp`: `float` - The state's budget surplus or deficit as a percentage of Gross State Product.

#### 3.1.6. TradeHistory Model
A list of individual trade records for a specific instrument over a 25-calendar-day look-back period preceding the calculation date to ensure sufficient data for 20-trading-day calculations.
- `trades`: `array` - An array of trade objects, where each object contains:
    - `trade_datetime`: `datetime`
    - `price`: `float`
    - `par_volume`: `float`
    - `dealer_id`: `string` - An identifier for the dealer executing the trade.
    - `counterparty_type`: `string` - The counterparty classification. Must be one of: 'CUSTOMER_BUY', 'CUSTOMER_SELL', 'INTER_DEALER'.
    - `trade_size_category`: `string` - The trade size classification. Must be one of: 'BLOCK' (>=$1MM), 'ROUND_LOT' ($100k-$999k), 'ODD_LOT' (<$100k).

### 3.2. Output Model: FinancialDataObject
This section defines the final, consolidated JSON object produced by the data processing pipeline. This object is the standard input for all downstream consumers.

```json
{
  "calculation_context": {
    "mode": "string", // "current" or "historical"
    "as_of_date": "date" // The date used for historical calculations
  },
  "cusip": "string",
  "data_timestamp": "datetime",
  "security_details": {
    "instrument_type": "string",
    "issuer_name": "string",
    "coupon_rate": "float",
    "maturity_date": "date",
    "sector": "string",
    "rating": "string",
    "state": "string",
    "tax_profile": {
        "tax_status": "string",
        "is_amt": "boolean",
        "in_state_tax_exempt": "boolean",
        "de_minimis_issue": "boolean",
        "bank_qualified": "boolean"
    },
    "issuer_details": {
        "debt_service_coverage_ratio": "float",
        "is_dsr_covenant_breached": "boolean"
    },
    "call_features": {
        "is_callable": "boolean",
        "next_call_date": "date",
        "next_call_price": "float",
        "call_schedule": "array"
    }
  },
  "market_data": {
    "price": "float",
    "bid_price": "float",
    "ask_price": "float",
    "bid_ask_spread_bps": "float"
  },
  "calculated_risk_metrics": {
    "yield_to_maturity": "float",
    "yield_to_worst": "float",
    "modified_duration": "float",
    "effective_duration": "float",
    "dv01": "float",
    "cs01": "float",
    "option_adjusted_spread_bps": "float",
    "downside_price_volatility_5d": {
      "metric_type": "string",
      "value": "float"
    },
    "downside_price_volatility_20d": {
      "metric_type": "string",
      "value": "float"
    }
  },
  "liquidity": {
    "composite_score": "float",
    "is_illiquid_flag": "boolean",
    "market_depth": {
        "bid_size_par": "float",
        "ask_size_par": "float"
    }
  },
  "trade_history_summary": {
    "t1d": {
      "total_par_volume": "float",
      "trade_count": "integer",
      "unique_dealer_count": "integer",
      "block_trade_par_volume": "float",
      "odd_lot_par_volume": "float",
      "customer_buy_par_volume": "float",
      "customer_sell_par_volume": "float",
      "high_trade_price": "float",
      "low_trade_price": "float",
      "trade_price_volatility": "float"
    },
    "t5d": {
      "total_par_volume": "float",
      "trade_count": "integer",
      "unique_dealer_count": "integer",
      "block_trade_par_volume": "float",
      "odd_lot_par_volume": "float",
      "customer_buy_par_volume": "float",
      "customer_sell_par_volume": "float",
      "high_trade_price": "float",
      "low_trade_price": "float",
      "trade_price_volatility": "float"
    },
    "t20d": {
      "total_par_volume": "float",
      "trade_count": "integer",
      "unique_dealer_count": "integer",
      "block_trade_par_volume": "float",
      "odd_lot_par_volume": "float",
      "customer_buy_par_volume": "float",
      "customer_sell_par_volume": "float",
      "high_trade_price": "float",
      "low_trade_price": "float",
      "trade_price_volatility": "float"
    }
  },
  "relative_value": {
    "vs_mmd_bps": "float",
    "vs_ust_bps": "float",
    "vs_sector_bps": "float",
    "vs_peers_bps": "float",
    "peer_group_size": "integer",
    "peer_group_cusips": "array"
  },
  "market_context": {
    "yield_curve_slope_10y2y": "float",
    "mmd_ust_ratio_10y": "float",
    "muni_fund_flows_net": "float",
    "investment_grade_credit_spread": "float",
    "high_yield_credit_spread": "float"
  },
  "state_fiscal_health": {
      "tax_receipts_yoy_growth": "float",
      "budget_surplus_deficit_pct_gsp": "float"
  },
  "cross_asset_correlation": {
    "benchmark_ticker": "string",
    "correlation_60d": "float"
  },
  "ownership": {
    "is_concentrated_flag": "boolean",
    "top_3_holders_pct": "float"
  },
  "financing": {
    "cost_of_carry_bps": "float"
  }
}
```

## 4. Core Logic & Business Rules
This section defines the key business logic, formulas, and methodologies for transforming input data into the calculated features.

### 4.1. Business Rule: Benchmark Selection
The choice of benchmark is critical and determined by the instrument's type and tax status:
- **BR-01:** The **UST Benchmark** **shall** be used for `instrument_type` in ('TFI_CORPORATE', 'TFI_AGENCY') and for `instrument_type` = 'MUNI' with `tax_status` = 'TAXABLE'.
- **BR-02:** The **MMD Benchmark** **shall** be used for `instrument_type` = 'MUNI' with `tax_status` in ('TAX_EXEMPT_FEDERAL', 'AMT', 'TAX_EXEMPT_FEDERAL_AND_STATE').
- **BR-03:** **No Benchmark** is applicable for `instrument_type` = 'TFI_TREASURY'. Spread-based calculations (OAS, Relative Value) are not applicable and their results shall be 0 or null.

### 4.2. Business Rule: Data Enrichment from Services
- **BR-04:** The system **shall** enrich the final `FinancialDataObject` by directly mapping values or performing calculations based on input from data services.
  - The `ownership` object **shall** be populated by performing the concentration calculation defined in Section 4.3 on the raw data from the `OwnershipDataService`.
  - The `financing.cost_of_carry_bps` **shall** be populated from the output of the `RepoDataService`.
  - The `market_context` fields `investment_grade_credit_spread`, `high_yield_credit_spread`, and `muni_fund_flows_net` **shall** be populated directly from the `GeneralMarketData` input object.

### 4.3. Methodology: Ownership Concentration Calculation
- **Purpose (Trader View):** To identify hidden liquidity risk. If a small number of entities hold a large percentage of the issue, a decision by a single holder to sell can disproportionately impact the price.
- **Input Model:** The `holders` array from the `OwnershipDataService` output.
- **Logic:**
    1.  Sort the `holders` array by `ownership_pct` in descending order.
    2.  Sum the `ownership_pct` of the top 3 holders to calculate `top_3_holders_pct`.
    3.  Apply **Business Rule BR-05** to set the `is_concentrated_flag`.
- **BR-05:** The `ownership.is_concentrated_flag` **shall** be set to `true` if `top_3_holders_pct` is greater than or equal to 60.0. Otherwise, it **shall** be `false`.

### 4.4. Business Rule: Peer Group Identification
- **BR-06:** A peer group of comparable bonds **shall** be identified for relative value analysis. The peer universe is determined based on the specified calculation date (current or historical).
- **Logic:**
    1.  **Filter Criteria:**
        -   **`instrument_type`:** Must be an exact match.
        -   **State:** (for `instrument_type` = 'MUNI' only) Exact match.
        -   **Sector/Industry:** Exact match.
        -   **Maturity:** Within ±2 years of the target bond.
    2.  **Validation:** The group must contain at least 3 comparables. If not, relax filters in this order: 1) Rating (allow ±1 notch), 2) Maturity (widen to ±3 years).
- **Rating Notch Definition:** To programmatically handle "±1 notch", the following ordinal rating scale **shall** be used. A difference of 1 on this scale is one notch.

| Rating (S&P/Fitch) | Rating (Moody's) | Scale Value |
|:---|:---|:---|
| AAA | Aaa | 1 |
| AA+ | Aa1 | 2 |
| AA | Aa2 | 3 |
| AA- | Aa3 | 4 |
| A+ | A1 | 5 |
| A | A2 | 6 |
| A- | A3 | 7 |
| BBB+ | Baa1 | 8 |
| BBB | Baa2 | 9 |
| BBB- | Baa3 | 10 |

*Lower ratings follow a similar pattern*

- **Output:** A list of CUSIPs for the identified peers.

### 4.5. Formula: Liquidity Score Calculation
- **Purpose:** To generate a single, normalized score representing an instrument's market liquidity.
- **Formula:**
  $$
  \text{Score} = (0.4 \times \text{Bid/Ask Spread Score}) + (0.4 \times \text{Composite Volume Score}) + (0.2 \times \text{Composite Dealer Count Score})
  $$
- **Component Logic:**
    - All "sector average" metrics (for spread, volume, dealer count) **shall** be calculated by taking the average of that metric across all bonds in the peer group identified in Section 4.4.
    - **Bid/Ask Spread Score:** The instrument's current bid/ask spread (in bps) is normalized against its sector average (z-score). This is a point-in-time metric.
    - **Composite Trade Volume Score:** This is a weighted average of normalized scores from multiple time horizons.
        - `Score_1d` = z-score of `t1d.total_par_volume` vs. sector average 1-day volume.
        - `Score_5d` = z-score of `t5d.total_par_volume` vs. sector average 5-day volume.
        - `Score_20d` = z-score of `t20d.total_par_volume` vs. sector average 20-day volume.
        - **Final Score:**
          $$
          \text{Composite Volume Score} = (0.2 \times \text{Score}_{1d}) + (0.5 \times \text{Score}_{5d}) + (0.3 \times \text{Score}_{20d})
          $$
    - **Composite Dealer Count Score:** This is a weighted average of normalized scores from multiple time horizons.
        - `Score_1d` = z-score of `t1d.unique_dealer_count` vs. sector average 1-day dealer count.
        - `Score_5d` = z-score of `t5d.unique_dealer_count` vs. sector average 5-day dealer count.
        - `Score_20d` = z-score of `t20d.unique_dealer_count` vs. sector average 20-day dealer count.
        - **Final Score:**
          $$
          \text{Composite Dealer Count Score} = (0.2 \times \text{Score}_{1d}) + (0.5 \times \text{Score}_{5d}) + (0.3 \times \text{Score}_{20d})
          $$
- **Output:** A single float value representing the composite liquidity score.

#### 4.5.1. Business Rule: Illiquidity Flag
- **BR-07:** The `is_illiquid_flag` **shall** be set to `true` if the calculated `liquidity.composite_score` is less than -1.5. This threshold indicates that the instrument's liquidity is significantly below the average of its peer group. Otherwise, the flag **shall** be `false`.

<<<<<<< HEAD
### 4.4. Methodology: Option-Adjusted Spread (OAS) Calculation
# Hull-White OAS Calculation API: Structured Development Guide

This document describes how to implement a REST API that performs Option-Adjusted Spread (OAS) calculation for callable bonds using the Hull-White model. It includes required data, sources, curve construction, model calibration, pricing engine details, and the specific QuantLib models used.

---

## 1. Required Input Data

### 1.1 Bond Data (Client Input)

- **ISIN / CUSIP / ID** (optional, for mapping)
- **Issue Date** (YYYY-MM-DD)
- **Maturity Date** (YYYY-MM-DD)
- **Coupon Rate** (e.g., 0.05 for 5%)
- **Face Value** (e.g., 100.0)
- **Call Schedule**: List of call options
  ```json
  [
    { "callDate": "2027-08-15", "callPrice": 101.0 },
    { "callDate": "2028-08-15", "callPrice": 100.5 }
  ]
  ```
- **Market Clean Price** (e.g., 102.5)

### 1.2 Risk-Free Discount Curve (Treasury Only)

- Use Treasury Yield Curve from FRED
- Maturities: 1Y, 2Y, 3Y, 5Y, 7Y, 10Y, 20Y, 30Y
- Source: [FRED API](https://fred.stlouisfed.org/)
  - Example Series IDs:
    - DGS1, DGS2, DGS3, DGS5, DGS7, DGS10, DGS20, DGS30

### 1.3 Swaption Volatility Surface

- Market swaption volatilities:
  - Format: (expiry in years, tenor in years, volatility as decimal)
  ```json
  [
    [1, 5, 0.012],
    [2, 5, 0.013],
    [3, 7, 0.014],
    [5, 10, 0.015]
  ]
  ```
- Source: CME, Bloomberg, TradeEconomics, or file upload

---

## 2. Curve Construction

### Treasury Discount Curve

1. **Fetch Treasury yields** from FRED API.
2. **Convert yields to zero rates** by assuming they are continuously compounded.
3. **Construct zero curve**:
   - Use QuantLib `ZeroCurve(dates, rates, dayCount)`
   - Use calendar `UnitedStates()`, convention `Actual365Fixed`
   - Apply `YieldTermStructureHandle` for model and pricing
4. **Example discount factor calculation**:
   ```python
   df = math.exp(-rate * year_fraction)
   ```

---

## 3. Hull-White Model Calibration

### 3.1 Objective

Calibrate Hull-White model parameters:

- **Alpha**: Mean reversion rate
- **Sigma**: Volatility of short rate

Goal: Find (alpha, sigma) such that model prices match market swaption volatilities.

### 3.2 Helper Construction

1. For each swaption (expiry, tenor, market vol):
   - Convert to `QuantLib.Period`
   - Wrap vol in `SimpleQuote`
   - Construct `SwaptionHelper`:
     ```python
     SwaptionHelper(optionTenor, swapTenor, volHandle, curveHandle,
                    Annual, Unadjusted, Thirty360(), curveHandle)
     ```
2. Fixed leg: Annual, 30/360, Unadjusted
3. Floating leg: Ignored (not used in calibration)

### 3.3 Optimization Logic

1. **Objective function**: Sum of squared differences between model and market vols.
   ```python
   error = sum((helper.impliedVolatility() - helper.marketVol())**2 for helper in helpers)
   ```
2. **Pricing engine for helpers**: `HullWhiteSwaptionEngine`
   - Used for pricing swaption helpers with the Hull-White model
   - Syntax:
     ```python
     engine = HullWhiteSwaptionEngine(model, 64)
     helper.setPricingEngine(engine)
     ```
3. **Optimizer**: Use `scipy.optimize.minimize` with `Nelder-Mead` method:
   ```python
   res = minimize(objective_fn, [0.03, 0.01], args=(helpers,), method='Nelder-Mead')
   ```
4. **Output**: Best-fit `alpha` and `sigma`

---

## 4. Callable Bond Pricing

### 4.1 Schedule & Callability

- Create bond schedule using QuantLib `Schedule`
- Use business conventions and frequency from bond data
- Add `CallabilitySchedule`:
  - For each call date, define call price and type `Call`

### 4.2 Tree Pricing Engine

- **Pricing Engine Used**: `TreeCallableFixedRateBondEngine`
  - Applies a trinomial tree to model callable bond pricing
  - Inputs: calibrated `HullWhite` model, time steps
  - Usage:
    ```python
    engine = TreeCallableFixedRateBondEngine(hwModel, timeSteps)
    bond.setPricingEngine(engine)
    ```

---

## 5. OAS Calculation

### 5.1 Spread Search

- Use `ZeroSpreadedTermStructure` to shift discount curve
- Iterate on spread (OAS) until model price = market price
- Solver: QuantLib `Brent`
  - Root-finding solver for 1D scalar functions
  - Finds spread where model price = observed price

### 5.2 Result

- Output OAS in basis points (bps)
- Include final calibrated `alpha`, `sigma`

---



## 7. Libraries & Dependencies

- QuantLib-Python
- Requests (FRED API)
- SciPy (optimization)

---

=======
### 4.6. Methodology: Option-Adjusted Spread (OAS) Calculation
- **Purpose:** To calculate the spread over a benchmark yield curve that equates a bond's theoretical price (accounting for embedded call options) to its observed market price.
- **Input Model:**
    - `market_price`: `float`
    - `cash_flows`: `array` (derived from SecurityMaster)
    - `call_schedule`: `array` (from SecurityMaster, including `call_type`)
    - `benchmark_yield_curve`: `object` (from the `GeneralMarketData` model - the appropriate UST or MMD curve as per rule BR-01/BR-02)
    - `interest_rate_volatility_surface`: `object` (from the `GeneralMarketData` model)
- **Calculation Method:**
    1.  This calculation is not performed for `instrument_type` = 'TFI_TREASURY'.
    2.  An `interest_rate_volatility` float **shall** be derived from the input `interest_rate_volatility_surface`. The logic is as follows:
        -   The goal is to find the implied volatility that corresponds to the bond's duration at an at-the-money strike.
        -   From the volatility surface, which is a matrix of tenor and strike, select the volatilities for the 'at-the-money' strike (e.g., strike = 100).
        -   Using this list of volatilities keyed by tenor, perform a **linear interpolation** to find the volatility at the specific duration of the bond. This is identical to the benchmark yield interpolation logic in Section 4.8.
    3.  A binomial interest rate lattice is constructed based on the instrument's appropriate benchmark yield curve and the interpolated `interest_rate_volatility` derived in the previous step. This lattice models the potential paths of future interest rates.
    4.  The bond's cash flows are valued backwards through the lattice, from maturity to the present.
    5.  At each node representing a call date, the model checks if the issuer's optimal action is to call the bond based on its `call_type` (e.g., if the bond's price is higher than its call price for an American call). The cash flow is adjusted accordingly.
    6.  A numerical root-finding solver is used to find the `OAS` value. The `OAS` is the constant spread that, when added to all interest rates in the lattice, makes the calculated present value of the bond equal to its current `market_price`.
- **Output:** A single float value, `oas_in_bps`.
>>>>>>> 14760ded

### 4.7. Methodology: Trade History Aggregation
- **Purpose:** To process the raw trade list from the `TradeHistory` input into structured summaries for multiple time horizons (1-day, 5-day, 20-day).
- **Input:** A list of trade objects from `TradeHistory` for the last 20 trading days.
- **Output:** The `trade_history_summary` object as defined in the Output Model (Section 3.2).
- **Calculation Logic:**
    - The following aggregations are performed independently for three filtered lists of trades: those within the last 1 day, 5 days, and 20 days.
        - `total_par_volume`: Sum of `par_volume` for all trades in the filtered list.
        - `trade_count`: Total count of trade objects in the filtered list.
        - `unique_dealer_count`: Count of unique `dealer_id` values from all trades in the filtered list.
        - `block_trade_par_volume`: Sum of `par_volume` for trades where `trade_size_category` is 'BLOCK'.
        - `odd_lot_par_volume`: Sum of `par_volume` for trades where `trade_size_category` is 'ODD_LOT'.
        - `customer_buy_par_volume`: Sum of `par_volume` for trades where `counterparty_type` is 'CUSTOMER_BUY'.
        - `customer_sell_par_volume`: Sum of `par_volume` for trades where `counterparty_type` is 'CUSTOMER_SELL'.
        - `high_trade_price`: The maximum `price` from all trades in the filtered list.
        - `low_trade_price`: The minimum `price` from all trades in the filtered list.
        - `trade_price_volatility`: Calculated as:
          $$ \text{Trade Price Volatility} = \frac{\text{High Trade Price} - \text{Low Trade Price}}{\text{Low Trade Price}} $$

### 4.8. Methodology: Benchmark Yield Interpolation
- **Purpose:** To determine the precise benchmark yield for a bond's specific duration when that duration falls between the standard tenors of the benchmark curve.
- **Method:** The system **shall** use **linear interpolation** to calculate the yield.
- **Logic:**
    1. Identify the bond's duration (`modified_duration` or `effective_duration`, whichever is calculated).
    2. From the appropriate benchmark curve (`UST` or `MMD`), find the two consecutive tenors (`T_lower`, `T_upper`) that bracket the bond's duration. Let their corresponding yields be `Y_lower` and `Y_upper`.
    3. Calculate the interpolated yield using the following formula:
       $$ \text{Interpolated Yield} = Y_{\text{lower}} + \left( \frac{\text{Bond Duration} - T_{\text{lower}}}{T_{\text{upper}} - T_{\text{lower}}} \right) \times (Y_{\text{upper}} - Y_{\text{lower}}) $$
- **Edge Case Handling:**
    - If the bond's duration is less than the shortest tenor on the benchmark curve, the system **shall** use the yield of the shortest tenor.
    - If the bond's duration is greater than the longest tenor on the benchmark curve, the system **shall** use the yield of the longest tenor.
    - Extrapolation **shall not** be used.

### 4.9. Methodology: Market Context Calculation
- **Purpose:** To calculate broad market indicators using the benchmark curves available to the engine.
- **Calculations:**
    - **Yield Curve Slope (10Y-2Y):**
        - **Input:** `ust_benchmark_curve` (from `GeneralMarketData`)
        - **Logic:** Retrieve the 10-year yield (`Yield_10Y`) and the 2-year yield (`Yield_2Y`) from the curve.
        - **Formula:**
          $$ \text{Yield Curve Slope (10Y-2Y)} = \text{Yield}_{10Y} - \text{Yield}_{2Y} $$
    - **MMD/UST Ratio (10Y):**
        - **Inputs:** `ust_benchmark_curve`, `mmd_benchmark_curve` (from `GeneralMarketData`)
        - **Logic:** Retrieve the 10-year MMD yield (`MMD_Yield_10Y`) and the 10-year Treasury yield (`UST_Yield_10Y`).
        - **Formula:**
          $$ \text{MMD/UST Ratio (10Y)} = \frac{\text{MMD Yield}_{10Y}}{\text{UST Yield}_{10Y}} $$
    - **MUNI Fund Flows:**
        - **Input:** `GeneralMarketData.muni_fund_flows_net`
        - **Logic:** This value is passed through directly. If the input is not available or the instrument is not a MUNI, this field shall be null.
        - **Formula:** `market_context.muni_fund_flows_net = GeneralMarketData.muni_fund_flows_net`

### 4.10. Methodology: Downside Price Volatility Calculation
- **Purpose:** To calculate the realized downside volatility (or semi-deviation) of an instrument's returns over a trailing window. This metric quantifies downside risk by focusing only on negative price movements.
- **Inputs:**
  - `TradeHistory`: `array[object]` - The raw trade history for the lookback window.
  - `calculation_date` (`T`): `date` - The date for which the volatility is being calculated.
  - `lookback_window`: `integer` - The number of trading days to include in the calculation (e.g., 5, 20).

**Business Rule: Deriving Daily Closing Prices**
- **BR-19:** A daily closing price **shall** be derived from the `TradeHistory` data. For each trading day in the lookback period, the closing price is defined as the `price` of the last trade recorded on that calendar day. If no trades occurred on a given trading day, the closing price from the most recent previous day with a trade **shall** be carried forward.

- **Algorithm:**
  1.  **Derive Daily Price Series:** Following rule **BR-19**, process the `TradeHistory` input to generate a time-series of daily closing prices for the `lookback_window + 1` trading days ending on `calculation_date`. Let this series be `P`.
  2.  **Calculate Log Returns:** Create a new series, `R`, of `lookback_window` daily logarithmic returns:
      $$ R_t = \ln\left(\frac{P_t}{P_{t-1}}\right) $$
  3.  **Calculate Downside Volatility (Semi-Deviation):** The semi-deviation is calculated as the square root of the semi-variance. The semi-variance is the average of the squared deviations of returns that are below a target (in this case, zero).
      $$ \sigma_{\text{downside}} = \sqrt{\frac{1}{N-1} \sum_{r_i \in R, r_i < 0} (r_i)^2} $$
      Where:
      - `N` is the `lookback_window` size (the total number of returns in the period).
      - `r_i` are the individual log returns in the series `R`. The summation is only over returns less than zero.
      - We use `N-1` in the denominator for the sample-based calculation, which is standard practice to get an unbiased estimator of the variance.
- **Output:**
  - `downside_price_volatility`: `float` - The calculated trailing daily downside volatility.

**Business Rule: Populating `metric_type`**
- **BR-20:** The `metric_type` field for each `downside_price_volatility` object **shall** be populated with a string that clearly describes the calculation methodology.
  - For the 5-day calculation, the value **shall** be `"Trailing 5D Downside Volatility (Log-Returns)"`.
  - For the 20-day calculation, the value **shall** be `"Trailing 20D Downside Volatility (Log-Returns)"`.

### 4.11. Methodology: Security Details Enrichment
- **Purpose:** To enrich and structure the `security_details` object by mapping data from the `SecurityMaster` input and deriving new attributes based on business logic.
- **BR-21: `security_details` Population:** The fields within the `security_details` output object **shall** be populated as follows:
    - **Direct Mappings:**
        - `instrument_type`, `issuer_name`, `coupon_rate`, `maturity_date`, `sector`, `rating`, `state` **shall** be mapped directly from the corresponding fields in the `SecurityMaster` input.
    - **`tax_profile` Object:**
        - `tax_status` **shall** be mapped directly from `SecurityMaster`.
        - `de_minimis_issue` and `bank_qualified` **shall** be mapped directly from `SecurityMaster`.
        - `is_amt` **shall** be `true` if `SecurityMaster.tax_status` is 'AMT', otherwise `false`.
        - `in_state_tax_exempt` **shall** be `true` if `SecurityMaster.tax_status` is 'TAX_EXEMPT_FEDERAL_AND_STATE', otherwise `false`.
    - **`issuer_details` Object:**
        - `debt_service_coverage_ratio` and `is_dsr_covenant_breached` **shall** be mapped directly from `SecurityMaster`.
    - **`call_features` Object:**
        - `call_schedule` **shall** be mapped directly from `SecurityMaster`.
        - `is_callable` **shall** be `true` if `SecurityMaster.call_schedule` is not null and contains at least one entry; otherwise `false`.
        - `next_call_date` **shall** be the earliest `call_date` from the `call_schedule` that is after the `calculation_context.as_of_date`. If no future call dates exist, this field **shall** be null.
        - `next_call_price` **shall** be the `call_price` corresponding to the `next_call_date`. If `next_call_date` is null, this field **shall** be null.

### 4.12. Methodology: Supplemental Data Calculation

#### 4.12.1. Cross-Asset Correlation
- **Purpose (Trader View):** To understand the instrument's systematic risk and how it behaves relative to broader market benchmarks. A high correlation to a risk asset (like a high-yield ETF) indicates it may not provide diversification benefits in a market sell-off.
- **Inputs:**
    - A 60-trading-day time series of the instrument's daily total returns, derived from its price history.
    - A 60-trading-day time series of a benchmark's daily total returns.
- **Logic:**
    1.  Select the appropriate `benchmark_ticker` based on **Business Rule BR-22**.
    2.  Calculate the 60-day Pearson correlation coefficient between the instrument's return series and the benchmark's return series.
- **BR-22:** The `benchmark_ticker` for correlation calculation **shall** be selected based on the instrument's `instrument_type` and `rating` classification:
    - For `instrument_type` = 'TFI_CORPORATE' and a rating corresponding to Investment Grade (Scale Value 1-10 in the rating scale), the ticker **shall** be **LQD**.
    - For `instrument_type` = 'TFI_CORPORATE' and a rating corresponding to High Yield (Scale Value > 10), the ticker **shall** be **HYG**.
    - For `instrument_type` = 'MUNI', the ticker **shall** be **MUB**.
    - For `instrument_type` in ('TFI_TREASURY', 'TFI_AGENCY'), the ticker **shall** be **GOVT**.
- **Formula (Pearson Correlation):**
    $$ \rho(R_{\text{bond}}, R_{\text{bench}}) = \frac{\text{Cov}(R_{\text{bond}}, R_{\text{bench}})}{\sigma_{R_{\text{bond}}} \cdot \sigma_{R_{\text{bench}}}} $$

### 4.13. Methodology: Duration Calculation
- **Purpose:** To calculate the interest rate sensitivity of the bond. Two types of duration are calculated based on whether the bond has embedded options. The duration calculation must be performed after YTM/YTW calculation but before calculations that depend on duration (OAS, CS01, Benchmark Yield Interpolation).
- **BR-23 (Duration Calculation Selection):**
  - For bonds where `security_details.call_features.is_callable` is `false`, `modified_duration` **shall** be calculated and populated. `effective_duration` **shall** be set to `null`.
  - For bonds where `security_details.call_features.is_callable` is `true`, `effective_duration` **shall** be calculated and populated. `modified_duration` **shall** be set to `null`.

#### 4.13.1. Modified Duration
- **Applicability:** Option-free bonds.
- **Formula:**
  $$ \text{Modified Duration} = \frac{1}{\text{Market Price} \times (1 + y)} \left[ \sum_{t=1}^{N} \frac{t \cdot C_t}{(1+y)^t} + \frac{N \cdot \text{FV}}{(1+y)^N} \right] $$
  Where:
  - `y` = Yield to Maturity (YTM) / payment_frequency
  - `C_t` = Coupon payment at period t
  - `FV` = Face Value
  - `N` = Total number of periods
  - `Market_Price` = Current market price of the bond

#### 4.13.2. Effective Duration
- **Applicability:** Bonds with embedded options (e.g., callable bonds).
- **Formula:**
  $$ \text{Effective Duration} = \frac{P(-\Delta y) - P(+\Delta y)}{2 \times P_0 \times \Delta y} $$
  Where:
  - `P_0` = The initial market price of the bond.
  - `\Delta y` = A small change in yield (e.g., 10 basis points or 0.001).
  - `P(-\Delta y)` = The bond's theoretical price if yields decrease by `\Delta y`.
  - `P(+\Delta y)` = The bond's theoretical price if yields increase by `\Delta y`.
- **Calculation Logic:** The prices `P(-\Delta y)` and `P(+\Delta y)` **shall** be calculated using the same binomial interest rate lattice model described in Section 4.6 (OAS Calculation). The model must account for the bond's call features to correctly price the bond under different interest rate scenarios.

## 5. Functional Requirements: Feature Calculation
- **FR-04:** The system **shall** calculate the instrument's **Price** as the mid-point of Bid/Ask, or the last traded price if bid/ask is unavailable.
  - **Formula:**
    $$ \text{Price} = \frac{\text{Bid Price} + \text{Ask Price}}{2} $$
    If `Bid_Price` or `Ask_Price` is unavailable, `Price = Last_Trade_Price`.

- **FR-05:** The system **shall** calculate **Yield to Maturity (YTM)** as the internal rate of return (IRR) solving for the yield given the current price and all cash flows to maturity.
  - **Formula:** Solve for `y` in the equation:
    $$ \text{Market Price} = \sum_{t=1}^{N} \frac{C_t}{(1 + y/f)^{t}} + \frac{\text{Face Value}}{(1 + y/f)^{N}} $$
    - `C_t`: Coupon payment at time `t`
    - `y`: Yield to Maturity (annualized)
    - `f`: Payment frequency per year
    - `N`: Total number of periods to maturity
    - `t`: Period when cash flow is received

- **FR-06:** The system **shall** calculate **Yield to Call (YTC)** as the IRR solving for yield to each specific call date and call price.
  - **Formula:** For each call date in the `call_schedule`, solve for `y_c` in the equation:
    $$ \text{Market Price} = \sum_{t=1}^{N_c} \frac{C_t}{(1 + y_c/f)^{t}} + \frac{\text{Call Price}}{(1 + y_c/f)^{N_c}} $$
    - `y_c`: Yield to Call (annualized)
    - `N_c`: Total number of periods to the call date
    - `Call_Price`: The price at which the bond can be called

- **FR-07:** The system **shall** calculate **Yield to Worst (YTW)** as the minimum of the calculated YTM and all calculated YTCs.
  - **Formula:**
    $$ \text{YTW} = \min(\text{YTM}, \text{YTC}_1, \text{YTC}_2, \dots, \text{YTC}_n) $$

- **FR-08:** The system **shall** calculate **DV01** as the price change of the bond given a one basis point (0.01%) decrease in yield.
  - **Formula:**
    $$ \text{DV01} = |\text{Price}(y - 0.0001) - \text{Price}(y)| $$
    where `y` is the bond's current **Yield to Worst (YTW)**.

- **FR-09:** The system **shall** calculate **CS01** as the price change of the bond given a one basis point (0.01%) increase in its relevant credit spread.
  - **Formula Logic:** CS01 measures price sensitivity to credit spread changes. Its calculation requires re-pricing the bond after widening the spread by 1 basis point. The methodology varies by `instrument_type`.
    1.  **For `instrument_type` = 'TFI_CORPORATE':**
        - The calculation measures sensitivity to a 1bp shift in the `sector_credit_spread_curve`.
        - **a. Decompose Yield:** A corporate bond's yield (`YTW`) is composed of the benchmark yield, a sector-level credit spread, and an issuer-specific spread.
        - **b. Get Benchmark & Sector Spreads:** Calculate the `Interpolated_Benchmark_Yield` (Section 4.8) and the `Interpolated_Sector_Spread` by interpolating the `sector_credit_spread_curve` at the bond's duration.
        - **c. Calculate New Discount Rate:** The new rate for re-pricing is `YTW + 0.0001`, which represents the benchmark yield, the issuer-specific spread, and the sector spread widened by 1bp.
    2.  **For all other instrument types:**
        - **a. Get Benchmark Yield:** Calculate the `Interpolated_Benchmark_Yield` (Section 4.8).
        - **b. Calculate Implied Credit Spread:** `Initial_Spread = YTW - Interpolated_Benchmark_Yield`.
        - **c. Calculate New Discount Rate:** `New_Discount_Rate = Interpolated_Benchmark_Yield + Initial_Spread + 0.0001`.
    3.  **Calculate Price_New:** Calculate a new theoretical price for the bond by discounting all of its cash flows using the appropriate `New_Discount_Rate`.
    4.  **Calculate CS01:** The CS01 value is the absolute difference between the bond's current market price and the new theoretical price.
        $$ \text{CS01} = |\text{Market Price} - \text{Price}_{\text{New}}| $$

- **FR-10:** The system **shall** calculate **Option-Adjusted Spread (OAS)** as per the methodology in Section 4.6.

- **FR-11:** The system **shall** calculate **Relative Value** against the appropriate benchmark (MMD or UST) by subtracting the benchmark yield at the same duration from the bond's YTW.
  - **Formula:**
    $$ \text{Relative Value (bps)} = (\text{YTW} - \text{Interpolated Benchmark Yield}) \times 10000 $$
    The benchmark yield is interpolated to match the bond's duration as per the methodology in Section 4.8.

- **FR-12:** The system **shall** calculate **Relative Value** against the identified peer group by subtracting the average OAS of the peer group from the bond's OAS.
  - **Formula:**
    $$ \text{Relative Value vs Peers (bps)} = \text{OAS}_{\text{bond}} - \text{AVG}(\text{OAS}_{\text{peer}_1}, \dots, \text{OAS}_{\text{peer}_n}) $$

- **FR-12a:** For `instrument_type` = 'TFI_CORPORATE', the system **shall** calculate **Relative Value vs. Sector** by calculating the issuer's spread over its interpolated sector curve.
  - **Formula:**
    $$ \text{vs\_sector\_bps} = (\text{YTW} - \text{Interpolated Benchmark Yield} - \text{Interpolated Sector Spread}) \times 10000 $$
    The sector spread is interpolated from the `sector_credit_spread_curve` at the bond's duration. This field shall be null for non-corporate instruments.

- **FR-13:** The system **shall** calculate a composite **Liquidity Score** based on the formula in Section 4.5.

- **FR-14:** The system **shall** produce a **Trade History Summary** by aggregating raw trade data as per the methodology in Section 4.7.

- **FR-15:** The system **shall** calculate the **Bid/Ask Spread in BPS**.
  - **Formula:**
    $$ \text{Bid-Ask Spread (bps)} = \frac{\text{Ask Price} - \text{Bid Price}}{\frac{\text{Ask Price} + \text{Bid Price}}{2}} \times 10000 $$

- **FR-16:** The system **shall** calculate **Market Context** indicators as per the methodology in Section 4.9.

- **FR-18:** The system **shall** calculate trailing **Downside Price Volatility** for 5-day and 20-day lookback windows, populating `downside_price_volatility_5d` and `downside_price_volatility_20d` respectively, as per the methodology in Section 4.10.

- **FR-19:** The system **shall** populate the `relative_value.peer_group_cusips` field with the list of CUSIPs identified in the peer group process (Section 4.4) and the `relative_value.peer_group_size` field with the count of that list.

- **FR-20:** The system **shall** populate the **Security Details** object as per the enrichment methodology in Section 4.11.

- **FR-21:** The system **shall** calculate the **Cross-Asset Correlation** as per the methodology in Section 4.12.

## 6. Non-Functional Requirements
### 6.1. Data Consistency
- **NFR-DC-01:** Calculations for a given historical date **must** be immutable and reproducible, using the exact data available as of that date's cutoff.
### 6.2. Accuracy
- **NFR-AC-01:** All financial calculations (e.g., YTM, OAS, DV01) **must** adhere to industry-standard formulas and achieve a precision of at least 4 decimal places.<|MERGE_RESOLUTION|>--- conflicted
+++ resolved
@@ -303,7 +303,7 @@
 #### 4.5.1. Business Rule: Illiquidity Flag
 - **BR-07:** The `is_illiquid_flag` **shall** be set to `true` if the calculated `liquidity.composite_score` is less than -1.5. This threshold indicates that the instrument's liquidity is significantly below the average of its peer group. Otherwise, the flag **shall** be `false`.
 
-<<<<<<< HEAD
+
 ### 4.4. Methodology: Option-Adjusted Spread (OAS) Calculation
 # Hull-White OAS Calculation API: Structured Development Guide
 
@@ -463,28 +463,6 @@
 - SciPy (optimization)
 
 ---
-
-=======
-### 4.6. Methodology: Option-Adjusted Spread (OAS) Calculation
-- **Purpose:** To calculate the spread over a benchmark yield curve that equates a bond's theoretical price (accounting for embedded call options) to its observed market price.
-- **Input Model:**
-    - `market_price`: `float`
-    - `cash_flows`: `array` (derived from SecurityMaster)
-    - `call_schedule`: `array` (from SecurityMaster, including `call_type`)
-    - `benchmark_yield_curve`: `object` (from the `GeneralMarketData` model - the appropriate UST or MMD curve as per rule BR-01/BR-02)
-    - `interest_rate_volatility_surface`: `object` (from the `GeneralMarketData` model)
-- **Calculation Method:**
-    1.  This calculation is not performed for `instrument_type` = 'TFI_TREASURY'.
-    2.  An `interest_rate_volatility` float **shall** be derived from the input `interest_rate_volatility_surface`. The logic is as follows:
-        -   The goal is to find the implied volatility that corresponds to the bond's duration at an at-the-money strike.
-        -   From the volatility surface, which is a matrix of tenor and strike, select the volatilities for the 'at-the-money' strike (e.g., strike = 100).
-        -   Using this list of volatilities keyed by tenor, perform a **linear interpolation** to find the volatility at the specific duration of the bond. This is identical to the benchmark yield interpolation logic in Section 4.8.
-    3.  A binomial interest rate lattice is constructed based on the instrument's appropriate benchmark yield curve and the interpolated `interest_rate_volatility` derived in the previous step. This lattice models the potential paths of future interest rates.
-    4.  The bond's cash flows are valued backwards through the lattice, from maturity to the present.
-    5.  At each node representing a call date, the model checks if the issuer's optimal action is to call the bond based on its `call_type` (e.g., if the bond's price is higher than its call price for an American call). The cash flow is adjusted accordingly.
-    6.  A numerical root-finding solver is used to find the `OAS` value. The `OAS` is the constant spread that, when added to all interest rates in the lattice, makes the calculated present value of the bond equal to its current `market_price`.
-- **Output:** A single float value, `oas_in_bps`.
->>>>>>> 14760ded
 
 ### 4.7. Methodology: Trade History Aggregation
 - **Purpose:** To process the raw trade list from the `TradeHistory` input into structured summaries for multiple time horizons (1-day, 5-day, 20-day).
